/*
 * Copyright 2014-2017 Milian Wolff <mail@milianw.de>
 *
 * This library is free software; you can redistribute it and/or
 * modify it under the terms of the GNU Lesser General Public
 * License as published by the Free Software Foundation; either
 * version 2.1 of the License, or (at your option) any later version.
 *
 * This library is distributed in the hope that it will be useful,
 * but WITHOUT ANY WARRANTY; without even the implied warranty of
 * MERCHANTABILITY or FITNESS FOR A PARTICULAR PURPOSE.  See the GNU
 * Lesser General Public License for more details.
 *
 * You should have received a copy of the GNU Lesser General Public
 * License along with this library; if not, write to the Free Software
 * Foundation, Inc., 51 Franklin Street, Fifth Floor, Boston, MA  02110-1301  USA
 */

/**
 * @file libheaptrack.cpp
 *
 * @brief Collect raw heaptrack data by overloading heap allocation functions.
 */

#include "libheaptrack.h"

#include <cstdio>
#include <cstdlib>
#include <fcntl.h>
#include <link.h>
#include <pthread.h>
#include <signal.h>
#include <stdio_ext.h>
#include <sys/file.h>
#include <syscall.h>

#include <atomic>
#include <cinttypes>
#include <memory>
#include <mutex>
#include <string>
#include <thread>
#include <unordered_set>

#include <boost/algorithm/string/replace.hpp>

#include "tracetree.h"
#include "util/config.h"
#include "util/libunwind_config.h"
#include "util/linewriter.h"

/**
 * uncomment this to get extended debug code for known pointers
 * there are still some malloc functions I'm missing apparently,
 * related to TLS and such I guess
 */
// #define DEBUG_MALLOC_PTRS

using namespace std;

namespace {

using clock = chrono::steady_clock;
chrono::time_point<clock> startTime()
{
<<<<<<< HEAD
    NoDebugOutput,
    MinimalOutput,
    VerboseOutput,
    VeryVerboseOutput,
};

// change this to add more debug output to stderr
constexpr const DebugVerbosity s_debugVerbosity = MinimalOutput;
=======
    static const chrono::time_point<clock> s_start = clock::now();
    return s_start;
}
>>>>>>> 02a19d87

chrono::milliseconds elapsedTime()
{
    return chrono::duration_cast<chrono::milliseconds>(clock::now() - startTime());
}

__pid_t gettid()
{
    return syscall(SYS_gettid);
}

/**
 * A per-thread handle guard to prevent infinite recursion, which should be
 * acquired before doing any special symbol handling.
 */
struct RecursionGuard
{
    RecursionGuard()
        : wasLocked(isActive)
    {
        isActive = true;
    }

    ~RecursionGuard()
    {
        isActive = wasLocked;
    }

    const bool wasLocked;
    static thread_local bool isActive;
};

thread_local bool RecursionGuard::isActive = false;

<<<<<<< HEAD
char s_thread_filter[64] = {0,};
void setThreadNameFilter(const char* filter)
{
    strncpy(s_thread_filter, filter, 63);
}

bool isThisThreadEnabled(){
    static thread_local int enabled = -1;
    if(enabled == -1) {
        if(s_thread_filter[0] == 0){
            enabled = 1;
        } else {
            char name[32] = {0,};
            pthread_getname_np(pthread_self(), name, 32);
            enabled = (strstr(s_thread_filter, name) != nullptr) ? 1 : 0;
        }
    }
    return enabled;
}


void writeVersion(FILE* out)
=======
enum DebugVerbosity
>>>>>>> 02a19d87
{
    NoDebugOutput,
    MinimalOutput,
    VerboseOutput,
    VeryVerboseOutput,
};

// change this to add more debug output to stderr
constexpr const DebugVerbosity s_debugVerbosity = NoDebugOutput;

/**
 * Call this to optionally show debug information but give the compiler
 * a hand in removing it all if debug output is disabled.
 */
template <DebugVerbosity debugLevel, typename... Args>
inline void debugLog(const char fmt[], Args... args)
{
    if (debugLevel <= s_debugVerbosity) {
        RecursionGuard guard;
        flockfile(stderr);
        fprintf(stderr, "heaptrack debug(%d) [%d:%d]@%lu ", static_cast<int>(debugLevel), getpid(), gettid(),
                elapsedTime().count());
        fprintf(stderr, fmt, args...);
        fputc('\n', stderr);
        funlockfile(stderr);
    }
}

void printBacktrace()
{
    if (s_debugVerbosity == NoDebugOutput)
        return;

#if LIBUNWIND_HAS_UNW_GETCONTEXT && LIBUNWIND_HAS_UNW_INIT_LOCAL
    RecursionGuard guard;

    unw_context_t context;
    unw_getcontext(&context);

    unw_cursor_t cursor;
    unw_init_local(&cursor, &context);

    int frameNr = 0;
    while (unw_step(&cursor)) {
        ++frameNr;
        unw_word_t ip = 0;
        unw_get_reg(&cursor, UNW_REG_IP, &ip);

        unw_word_t sp = 0;
        unw_get_reg(&cursor, UNW_REG_SP, &sp);

        char symbol[256] = {"<unknown>"};
        unw_word_t offset = 0;
        unw_get_proc_name(&cursor, symbol, sizeof(symbol), &offset);

        fprintf(stderr, "#%-2d 0x%016" PRIxPTR " sp=0x%016" PRIxPTR " %s + 0x%" PRIxPTR "\n", frameNr,
                static_cast<uintptr_t>(ip), static_cast<uintptr_t>(sp), symbol, static_cast<uintptr_t>(offset));
    }
#endif
}

/**
 * Set to true in an atexit handler. In such conditions, the stop callback
 * will not be called.
 */
atomic<bool> s_atexit{false};

/**
 * Set to true in heaptrack_stop, when s_atexit was not yet set. In such conditions,
 * we always fully unload and cleanup behind ourselves
 */
atomic<bool> s_forceCleanup{false};

int createFile(const char* fileName)
{
    string outputFileName;
    if (fileName) {
        outputFileName.assign(fileName);
    }

    if (outputFileName == "-" || outputFileName == "stdout") {
        debugLog<VerboseOutput>("%s", "will write to stdout");
        return fileno(stdout);
    } else if (outputFileName == "stderr") {
        debugLog<VerboseOutput>("%s", "will write to stderr");
        return fileno(stderr);
    }

    if (outputFileName.empty()) {
        // env var might not be set when linked directly into an executable
        outputFileName = "heaptrack.$$";
    }

    boost::replace_all(outputFileName, "$$", to_string(getpid()));

    auto out = open(outputFileName.c_str(), O_CREAT | O_WRONLY | O_CLOEXEC, 0644);
    debugLog<VerboseOutput>("will write to %s/%p\n", outputFileName.c_str(), out);
    // we do our own locking, this speeds up the writing significantly
    if (out == -1) {
        fprintf(stderr, "ERROR: failed to open heaptrack output file %s: %s (%d)\n", outputFileName.c_str(),
                strerror(errno), errno);
    } else if (flock(out, LOCK_EX | LOCK_NB) != 0) {
        fprintf(stderr, "ERROR: failed to lock heaptrack output file %s: %s (%d)\n", outputFileName.c_str(),
                strerror(errno), errno);
        close(out);
        return -1;
    }

    return out;
}

//thread_local Trace trace;

/**
 * Thread-Safe heaptrack API
 *
 * The only critical section in libheaptrack is the output of the data,
 * dl_iterate_phdr
 * calls, as well as initialization and shutdown.
 */
class HeapTrack
{
public:
    HeapTrack(const RecursionGuard& /*recursionGuard*/)
    {
        debugLog<VeryVerboseOutput>("%s", "acquiring lock");
        s_lock.lock();
        debugLog<VeryVerboseOutput>("%s", "lock acquired");
    }

    ~HeapTrack()
    {
        debugLog<VeryVerboseOutput>("%s", "releasing lock");
        s_lock.unlock();
    }

    void initialize(const char* fileName, const char* threadNameFilter, heaptrack_callback_t initBeforeCallback,
                    heaptrack_callback_initialized_t initAfterCallback, heaptrack_callback_t stopCallback)
    {
        debugLog<MinimalOutput>("initializing: %s", fileName);
        if (s_data) {
            debugLog<MinimalOutput>("%s", "already initialized");
            return;
        }

        if (initBeforeCallback) {
            debugLog<MinimalOutput>("%s", "calling initBeforeCallback");
            initBeforeCallback();
            debugLog<MinimalOutput>("%s", "done calling initBeforeCallback");
        }

        // do some once-only initializations
        static once_flag once;
        call_once(once, [] {
            debugLog<MinimalOutput>("%s", "doing once-only initialization");
            // configure libunwind for better speed
            if (unw_set_caching_policy(unw_local_addr_space, UNW_CACHE_PER_THREAD)) {
                fprintf(stderr, "WARNING: Failed to enable per-thread libunwind caching.\n");
            }
#ifdef unw_set_cache_size
            if (unw_set_cache_size(unw_local_addr_space, 1024, 0)) {
                fprintf(stderr, "WARNING: Failed to set libunwind cache size.\n");
            }
#endif

            // do not trace forked child processes
            // TODO: make this configurable
            pthread_atfork(&prepare_fork, &parent_fork, &child_fork);

            atexit([]() {
                if (s_forceCleanup) {
                    return;
                }
                debugLog<MinimalOutput>("%s", "atexit()");
                s_atexit.store(true);
                heaptrack_stop();
            });
        });

        const auto out = createFile(fileName);

        if (out == -1) {
            if (stopCallback) {
                stopCallback();
            }
            return;
        }

<<<<<<< HEAD
        setThreadNameFilter(threadNameFilter);
        writeVersion(out);
        writeExe(out);
        writeCommandLine(out);
        writeSystemInfo(out);

=======
>>>>>>> 02a19d87
        s_data = new LockedData(out, stopCallback);

        writeVersion();
        writeExe();
        writeCommandLine();
        writeSystemInfo();

        if (initAfterCallback) {
            debugLog<MinimalOutput>("%s", "calling initAfterCallback");
            initAfterCallback(s_data->out);
            debugLog<MinimalOutput>("%s", "calling initAfterCallback done");
        }

        debugLog<MinimalOutput>("%s", "initialization done");
    }

    void shutdown()
    {
        if (!s_data) {
            return;
        }

        debugLog<MinimalOutput>("%s", "shutdown()");

        writeTimestamp();
        writeRSS();

        s_data->out.flush();
        s_data->out.close();

        // NOTE: we leak heaptrack data on exit, intentionally
        // This way, we can be sure to get all static deallocations.
        if (!s_atexit || s_forceCleanup) {
            delete s_data;
            s_data = nullptr;
        }

        debugLog<MinimalOutput>("%s", "shutdown() done");
    }

    void invalidateModuleCache()
    {
        if (!s_data) {
            return;
        }
        s_data->moduleCacheDirty = true;
    }

    void writeTimestamp()
    {
        if (!s_data || !s_data->out.canWrite()) {
            return;
        }

        auto elapsed = elapsedTime();

        debugLog<VeryVerboseOutput>("writeTimestamp(%" PRIx64 ")", elapsed.count());

        s_data->out.writeHexLine('c', static_cast<size_t>(elapsed.count()));
    }

    void writeRSS()
    {
        if (!s_data || !s_data->out.canWrite() || !s_data->procStatm) {
            return;
        }

        // read RSS in pages from statm, then rewind for next read
        size_t rss = 0;
        if (fscanf(s_data->procStatm, "%*x %zx", &rss) != 1) {
            fprintf(stderr, "WARNING: Failed to read RSS value from /proc/self/statm.\n");
            fclose(s_data->procStatm);
            s_data->procStatm = nullptr;
            return;
        }
        rewind(s_data->procStatm);
        // TODO: compare to rusage.ru_maxrss (getrusage) to find "real" peak?
        // TODO: use custom allocators with known page sizes to prevent tainting
        //       the RSS numbers with heaptrack-internal data

        s_data->out.writeHexLine('R', rss);
    }

    void writeVersion()
    {
        s_data->out.writeHexLine('v', static_cast<size_t>(HEAPTRACK_VERSION),
                                 static_cast<size_t>(HEAPTRACK_FILE_FORMAT_VERSION));
    }

    void writeExe()
    {
        const int BUF_SIZE = 1023;
        char buf[BUF_SIZE + 1];
        ssize_t size = readlink("/proc/self/exe", buf, BUF_SIZE);
        if (size > 0 && size < BUF_SIZE) {
            buf[size] = 0;
            s_data->out.write("x %s\n", buf);
        }
    }

    void writeCommandLine()
    {
        s_data->out.write("X");
        const int BUF_SIZE = 4096;
        char buf[BUF_SIZE + 1];
        auto fd = open("/proc/self/cmdline", O_RDONLY);
        int bytesRead = read(fd, buf, BUF_SIZE);
        char* end = buf + bytesRead;
        for (char* p = buf; p < end;) {
            s_data->out.write(" %s", p);
            while (*p++)
                ; // skip until start of next 0-terminated section
        }

        close(fd);
        s_data->out.write("\n");
    }

    void writeSystemInfo()
    {
        s_data->out.writeHexLine('I', static_cast<size_t>(sysconf(_SC_PAGESIZE)),
                                 static_cast<size_t>(sysconf(_SC_PHYS_PAGES)));
    }

    void handleMalloc(void* ptr, size_t size, const Trace& trace)
    {
        if (!s_data || !s_data->out.canWrite()) {
            return;
        }
        updateModuleCache();

        const auto index = s_data->traceTree.index(
            trace, [this](uintptr_t ip, uint32_t index) { return s_data->out.writeHexLine('t', ip, index); });

#ifdef DEBUG_MALLOC_PTRS
        auto it = s_data->known.find(ptr);
        assert(it == s_data->known.end());
        s_data->known.insert(ptr);
#endif

        s_data->out.writeHexLine('+', size, index, reinterpret_cast<uintptr_t>(ptr));
    }

    void handleFree(void* ptr)
    {
        if (!s_data || !s_data->out.canWrite()) {
            return;
        }

#ifdef DEBUG_MALLOC_PTRS
        auto it = s_data->known.find(ptr);
        assert(it != s_data->known.end());
        s_data->known.erase(it);
#endif

        s_data->out.writeHexLine('-', reinterpret_cast<uintptr_t>(ptr));
    }

private:
    static int dl_iterate_phdr_callback(struct dl_phdr_info* info, size_t /*size*/, void* data)
    {
        auto heaptrack = reinterpret_cast<HeapTrack*>(data);
        const char* fileName = info->dlpi_name;
        if (!fileName || !fileName[0]) {
            fileName = "x";
        }

        debugLog<VerboseOutput>("dlopen_notify_callback: %s %zx", fileName, info->dlpi_addr);

        if (!heaptrack->s_data->out.write("m %s %zx", fileName, info->dlpi_addr)) {
            return 1;
        }

        for (int i = 0; i < info->dlpi_phnum; i++) {
            const auto& phdr = info->dlpi_phdr[i];
            if (phdr.p_type == PT_LOAD) {
                if (!heaptrack->s_data->out.write(" %zx %zx", phdr.p_vaddr, phdr.p_memsz)) {
                    return 1;
                }
            }
        }

        if (!heaptrack->s_data->out.write("\n")) {
            return 1;
        }

        return 0;
    }

    static void prepare_fork()
    {
        debugLog<MinimalOutput>("%s", "prepare_fork()");
        // don't do any custom malloc handling while inside fork
        RecursionGuard::isActive = true;
    }

    static void parent_fork()
    {
        debugLog<MinimalOutput>("%s", "parent_fork()");
        // the parent process can now continue its custom malloc tracking
        RecursionGuard::isActive = false;
    }

    static void child_fork()
    {
        debugLog<MinimalOutput>("%s", "child_fork()");
        // but the forked child process cleans up itself
        // this is important to prevent two processes writing to the same file
        s_data = nullptr;
        RecursionGuard::isActive = true;
    }

    void updateModuleCache()
    {
        if (!s_data || !s_data->out.canWrite() || !s_data->moduleCacheDirty) {
            return;
        }
        debugLog<MinimalOutput>("%s", "updateModuleCache()");
        if (!s_data->out.write("m -\n")) {
            return;
        }
        dl_iterate_phdr(&dl_iterate_phdr_callback, this);
        s_data->moduleCacheDirty = false;
    }

    void writeError()
    {
        debugLog<MinimalOutput>("write error %d/%s", errno, strerror(errno));
        printBacktrace();
        shutdown();
    }

    struct LockCheckFailed{};

    /**
     * To prevent deadlocks on shutdown, we try to lock from the timer thread
     * and throw an LockCheckFailed exception otherwise.
     */
    template <typename AdditionalLockCheck>
    HeapTrack(AdditionalLockCheck lockCheck)
    {
        debugLog<VeryVerboseOutput>("%s", "trying to acquire lock");
        while (!s_lock.try_lock()) {
            if (!lockCheck())
                throw LockCheckFailed();
            this_thread::sleep_for(chrono::microseconds(1));
        }
        debugLog<VeryVerboseOutput>("%s", "lock acquired");
    }

    struct LockedData
    {
        LockedData(int out, heaptrack_callback_t stopCallback)
            : out(out)
            , stopCallback(stopCallback)
        {

            debugLog<MinimalOutput>("%s", "constructing LockedData");
            procStatm = fopen("/proc/self/statm", "r");
            if (!procStatm) {
                fprintf(stderr, "WARNING: Failed to open /proc/self/statm for reading: %s.\n", strerror(errno));
            } else if (setvbuf(procStatm, nullptr, _IONBF, 0)) {
                // disable buffering to ensure we read the latest values
                fprintf(stderr, "WARNING: Failed to disable buffering for reading of /proc/self/statm: %s.\n",
                        strerror(errno));
            }

            // ensure this utility thread is not handling any signals
            // our host application may assume only one specific thread
            // will handle the threads, if that's not the case things
            // seemingly break in non-obvious ways.
            // see also: https://bugs.kde.org/show_bug.cgi?id=378494
            sigset_t previousMask;
            sigset_t newMask;
            sigfillset(&newMask);
            if (pthread_sigmask(SIG_SETMASK, &newMask, &previousMask) != 0) {
                fprintf(stderr, "WARNING: Failed to block signals, disabling timer thread.\n");
                return;
            }

            // the mask we set above will be inherited by the thread that we spawn below
            timerThread = thread([&]() {
                RecursionGuard::isActive = true;
                debugLog<MinimalOutput>("%s", "timer thread started");

                // now loop and repeatedly print the timestamp and RSS usage to the data stream
                while (!stopTimerThread) {
                    // TODO: make interval customizable
                    this_thread::sleep_for(chrono::milliseconds(10));

                    try {
                        HeapTrack heaptrack([&] { return !stopTimerThread.load(); });
                        heaptrack.writeTimestamp();
                        heaptrack.writeRSS();
                    } catch (LockCheckFailed) {
                        break;
                    }
                }
            });

            // now restore the previous mask as if nothing ever happened
            if (pthread_sigmask(SIG_SETMASK, &previousMask, nullptr) != 0) {
                fprintf(stderr, "WARNING: Failed to restore the signal mask.\n");
            }
        }

        ~LockedData()
        {
            debugLog<MinimalOutput>("%s", "destroying LockedData");
            stopTimerThread = true;
            if (timerThread.joinable()) {
                try {
                    timerThread.join();
                } catch (std::system_error) {
                }
            }

            out.close();

            if (procStatm) {
                fclose(procStatm);
            }

            if (stopCallback && (!s_atexit || s_forceCleanup)) {
                stopCallback();
            }
            debugLog<MinimalOutput>("%s", "done destroying LockedData");
        }

        LineWriter out;

        /// /proc/self/statm file stream to read RSS value from
        FILE* procStatm = nullptr;

        /**
         * Calls to dlopen/dlclose mark the cache as dirty.
         * When this happened, all modules and their section addresses
         * must be found again via dl_iterate_phdr before we output the
         * next instruction pointer. Otherwise, heaptrack_interpret might
         * encounter IPs of an unknown/invalid module.
         */
        bool moduleCacheDirty = true;

        TraceTree traceTree;

        atomic<bool> stopTimerThread{false};
        thread timerThread;

        heaptrack_callback_t stopCallback = nullptr;

#ifdef DEBUG_MALLOC_PTRS
        unordered_set<void*> known;
#endif
    };

    static std::mutex s_lock;
    static LockedData* s_data;
};

std::mutex HeapTrack::s_lock;
HeapTrack::LockedData* HeapTrack::s_data{nullptr};
}
extern "C" {

void heaptrack_init(const char* outputFileName, const char* threadNameFiler, heaptrack_callback_t initBeforeCallback,
                    heaptrack_callback_initialized_t initAfterCallback, heaptrack_callback_t stopCallback)
{
    RecursionGuard guard;
    // initialize
    startTime();

    debugLog<MinimalOutput>("heaptrack_init(%s)", outputFileName);

    HeapTrack heaptrack(guard);
    heaptrack.initialize(outputFileName, threadNameFiler, initBeforeCallback, initAfterCallback, stopCallback);
}

void heaptrack_stop()
{
    RecursionGuard guard;

    debugLog<MinimalOutput>("%s", "heaptrack_stop()");

    HeapTrack heaptrack(guard);

    if (!s_atexit) {
        s_forceCleanup.store(true);
    }

    heaptrack.shutdown();
}


void heaptrack_malloc(void* ptr, size_t size)
{
    if (ptr && !RecursionGuard::isActive && isThisThreadEnabled()) {
        RecursionGuard guard;

        debugLog<VeryVerboseOutput>("heaptrack_malloc(%p, %zu)", ptr, size);

        Trace trace;
        trace.fill(2 + HEAPTRACK_DEBUG_BUILD);

        HeapTrack heaptrack(guard);
        heaptrack.handleMalloc(ptr, size, trace);
    }
}

void heaptrack_free(void* ptr)
{
    if (ptr && !RecursionGuard::isActive) {
        RecursionGuard guard;

        debugLog<VeryVerboseOutput>("heaptrack_free(%p)", ptr);

        HeapTrack heaptrack(guard);
        heaptrack.handleFree(ptr);
    }
}

void heaptrack_realloc(void* ptr_in, size_t size, void* ptr_out)
{
    if (ptr_out && !RecursionGuard::isActive && isThisThreadEnabled()) {
        RecursionGuard guard;

        debugLog<VeryVerboseOutput>("heaptrack_realloc(%p, %zu, %p)", ptr_in, size, ptr_out);

        Trace trace;
        trace.fill(2 + HEAPTRACK_DEBUG_BUILD);
        HeapTrack heaptrack(guard);
        if (ptr_in) {
            heaptrack.handleFree(ptr_in);
        }
        heaptrack.handleMalloc(ptr_out, size, trace);
    }
}

void heaptrack_invalidate_module_cache()
{
    RecursionGuard guard;

    debugLog<VerboseOutput>("%s", "heaptrack_invalidate_module_cache()");

    HeapTrack heaptrack(guard);
    heaptrack.invalidateModuleCache();
}
}<|MERGE_RESOLUTION|>--- conflicted
+++ resolved
@@ -63,20 +63,9 @@
 using clock = chrono::steady_clock;
 chrono::time_point<clock> startTime()
 {
-<<<<<<< HEAD
-    NoDebugOutput,
-    MinimalOutput,
-    VerboseOutput,
-    VeryVerboseOutput,
-};
-
-// change this to add more debug output to stderr
-constexpr const DebugVerbosity s_debugVerbosity = MinimalOutput;
-=======
     static const chrono::time_point<clock> s_start = clock::now();
     return s_start;
 }
->>>>>>> 02a19d87
 
 chrono::milliseconds elapsedTime()
 {
@@ -111,7 +100,6 @@
 
 thread_local bool RecursionGuard::isActive = false;
 
-<<<<<<< HEAD
 char s_thread_filter[64] = {0,};
 void setThreadNameFilter(const char* filter)
 {
@@ -132,11 +120,7 @@
     return enabled;
 }
 
-
-void writeVersion(FILE* out)
-=======
 enum DebugVerbosity
->>>>>>> 02a19d87
 {
     NoDebugOutput,
     MinimalOutput,
@@ -325,15 +309,7 @@
             return;
         }
 
-<<<<<<< HEAD
         setThreadNameFilter(threadNameFilter);
-        writeVersion(out);
-        writeExe(out);
-        writeCommandLine(out);
-        writeSystemInfo(out);
-
-=======
->>>>>>> 02a19d87
         s_data = new LockedData(out, stopCallback);
 
         writeVersion();
