--- conflicted
+++ resolved
@@ -302,11 +302,7 @@
 extern "C" {
 void heaptrack_inject(const char* outputFileName) noexcept
 {
-<<<<<<< HEAD
-    heaptrack_init(outputFileName, "", []() { overwrite_symbols(); }, [](FILE* out) { fprintf(out, "A\n"); },
-=======
-    heaptrack_init(outputFileName, []() { overwrite_symbols(); }, [](LineWriter& out) { out.write("A\n"); },
->>>>>>> 02a19d87
+    heaptrack_init(outputFileName, "", []() { overwrite_symbols(); }, [](LineWriter& out) { out.write("A\n"); },
                    []() {
                        bool do_shutdown = true;
                        dl_iterate_phdr(&iterate_phdrs, &do_shutdown);
